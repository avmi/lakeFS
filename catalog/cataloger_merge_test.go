package catalog

import (
	"context"
	"errors"
	"strconv"
	"testing"

	"github.com/go-test/deep"

	"github.com/davecgh/go-spew/spew"
	"github.com/treeverse/lakefs/testutil"
)

func TestCataloger_Merge_FromParentNoChangesInChild(t *testing.T) {
	ctx := context.Background()
	c := testCataloger(t)
	repository := testCatalogerRepo(t, ctx, c, "repo", "master")

	// create 3 files on master and commit
	for i := 0; i < 3; i++ {
		testCatalogerCreateEntry(t, ctx, c, repository, "master", "/file"+strconv.Itoa(i), nil, "")
	}
	_, err := c.Commit(ctx, repository, "master", "commit to master", "tester", nil)
	testutil.MustDo(t, "commit to master", err)

	// create branch based on master
	testCatalogerBranch(t, ctx, c, repository, "branch1", "master")

	// add new file
	const newFilename = "/file5"
	testCatalogerCreateEntry(t, ctx, c, repository, "master", newFilename, nil, "")

	// delete committed file
	const delFilename = "/file1"
	testutil.MustDo(t, "delete committed file on master",
		c.DeleteEntry(ctx, repository, "master", delFilename))

	// change/override committed file
	const overFilename = "/file2"
	testCatalogerCreateEntry(t, ctx, c, repository, "master", overFilename, nil, "seed1")

	// commit, merge and verify
	_, err = c.Commit(ctx, repository, "master", "second commit to master", "tester", nil)
	testutil.MustDo(t, "second commit to master", err)

	// before the merge - make sure we see the deleted file
	_, err = c.GetEntry(ctx, repository, "branch1:HEAD", delFilename, GetEntryParams{})
	if err != nil {
		t.Fatalf("Get entry %s, expected to be found: %s", delFilename, err)
	}

	// merge master to branch1
	res, err := c.Merge(ctx, repository, "master", "branch1", "tester", "", nil)
	if err != nil {
		t.Fatal("Merge from master to branch1 failed:", err)
	}
	if !IsValidReference(res.Reference) {
		t.Fatalf("Merge reference = %s, expected valid reference", res.Reference)
	}

	testVerifyEntries(t, ctx, c, repository, "branch1", []testEntryInfo{
		{Path: newFilename},
		{Path: overFilename, Seed: "seed1"},
		{Path: delFilename, Deleted: true},
	})

	commitLog, err := c.GetCommit(ctx, repository, res.Reference)
	testutil.MustDo(t, "get merge commit reference", err)
	if len(commitLog.Parents) != 2 {
		t.Fatal("merge commit log should have two parents")
	}
	if diff := deep.Equal(res.Summary, map[DifferenceType]int{
		DifferenceTypeRemoved: 1,
		DifferenceTypeChanged: 1,
		DifferenceTypeAdded:   1,
	}); diff != nil {
		t.Fatal("Merge Summary", diff)
	}
	// TODO(barak): enable test after diff between commits is supported
	//differences, _, err := c.Diff(ctx, repository, commitLog.Parents[0], commitLog.Parents[1], -1, "")
	//testutil.MustDo(t, "diff merge changes", err)
	//expectedDifferences := Differences{
	//	Difference{Type: DifferenceTypeChanged, Path: "/file2"},
	//	Difference{Type: DifferenceTypeAdded, Path: "/file5"},
	//	Difference{Type: DifferenceTypeRemoved, Path: "/file1"},
	//}
	//if !differences.Equal(expectedDifferences) {
	//	t.Fatalf("Merge differences = %s, expected %s", spew.Sdump(differences), spew.Sdump(expectedDifferences))
	//}
}

func TestCataloger_Merge_FromParentConflicts(t *testing.T) {
	ctx := context.Background()
	c := testCataloger(t)
	repository := testCatalogerRepo(t, ctx, c, "repo", "master")

	// create 3 files on master and commit
	for i := 0; i < 3; i++ {
		testCatalogerCreateEntry(t, ctx, c, repository, "master", "/file"+strconv.Itoa(i), nil, "")
	}
	_, err := c.Commit(ctx, repository, "master", "commit to master", "tester", nil)
	testutil.MustDo(t, "commit to master", err)

	// create branch based on master
	testCatalogerBranch(t, ctx, c, repository, "branch1", "master")

	// add new file
	const newFilename = "/file5"
	testCatalogerCreateEntry(t, ctx, c, repository, "master", newFilename, nil, "")

	// delete committed file
	const delFilename = "/file1"
	testutil.MustDo(t, "delete committed file on master",
		c.DeleteEntry(ctx, repository, "master", delFilename))

	// change/override committed file
	const overFilename = "/file2"
	testCatalogerCreateEntry(t, ctx, c, repository, "master", overFilename, nil, "seed1")

	// commit changes on master
	_, err = c.Commit(ctx, repository, "master", "second commit to master", "tester", nil)
	testutil.MustDo(t, "second commit to master", err)

	// make other changes to the same files
	testCatalogerCreateEntry(t, ctx, c, repository, "branch1", "/file5", nil, "seed2")
	testutil.MustDo(t, "delete committed file on master",
		c.DeleteEntry(ctx, repository, "branch1", delFilename))
	testCatalogerCreateEntry(t, ctx, c, repository, "branch1", overFilename, nil, "seed2")

	// merge should identify conflicts on pending changes
	res, err := c.Merge(ctx, repository, "master", "branch1", "tester", "", nil)

	// expected to find 2 conflicts on the files we update/created with the same path
	if !errors.Is(err, ErrConflictFound) {
		t.Errorf("Merge err = %s, expected conflict with err = %s", err, ErrConflictFound)
	}
	if res.Reference != "" {
		t.Errorf("Merge reference = %s, expected to be empty", res.Reference)
	}
	expectedDifferences := Differences{
		Difference{Type: DifferenceTypeConflict, Path: "/file2"},
		Difference{Type: DifferenceTypeConflict, Path: "/file5"},
	}
	if res.Summary[DifferenceTypeConflict] != len(expectedDifferences) {
		t.Fatalf("Merge summary conflicts=%d, expected %d", res.Summary[DifferenceTypeConflict], len(expectedDifferences))
	}
	differences, _, err := c.Diff(ctx, repository, "master", "branch1", -1, "")
	testutil.MustDo(t, "diff merge changes", err)
	if !differences.Equal(expectedDifferences) {
		t.Errorf("Merge differences = %s, expected %s", spew.Sdump(differences), spew.Sdump(expectedDifferences))
	}
}

func TestCataloger_Merge_FromParentNoChangesInParent(t *testing.T) {
	ctx := context.Background()
	c := testCataloger(t)
	repository := testCatalogerRepo(t, ctx, c, "repo", "master")
	testCatalogerBranch(t, ctx, c, repository, "branch1", "master")
	res, err := c.Merge(ctx, repository, "master", "branch1", "tester", "", nil)
	expectedErr := ErrNoDifferenceWasFound
	if !errors.Is(err, expectedErr) {
		t.Errorf("Merge err = %s, expected %s", err, expectedErr)
	}
	if IsValidReference(res.Reference) {
		t.Errorf("Merge reference = %s, expected valid reference", res.Reference)
	}
	// TODO(barak): enable test after diff between commits is supported
	//commitLog, err := c.GetCommit(ctx, repository, reference)
	//testutil.MustDo(t, "get merge commit reference", err)
	//if len(commitLog.Parents) != 2 {
	//	t.Fatal("merge commit log should have two parents")
	//}
	//differences, _, err := c.Diff(ctx, repository, commitLog.Parents[0], commitLog.Parents[1], -1, "")
	//testutil.MustDo(t, "diff merge changes", err)
	//if len(differences) != 0 {
	//	t.Errorf("Merge differences len=%d, expected 0", len(differences))
	//}
}

func TestCataloger_Merge_FromParentChangesInBoth(t *testing.T) {
	ctx := context.Background()
	c := testCataloger(t)
	repository := testCatalogerRepo(t, ctx, c, "repo", "master")

	// create 3 files on master and commit
	for i := 0; i < 3; i++ {
		testCatalogerCreateEntry(t, ctx, c, repository, "master", "/file"+strconv.Itoa(i), nil, "")
	}
	_, err := c.Commit(ctx, repository, "master", "commit to master", "tester", nil)
	testutil.MustDo(t, "commit to master", err)

	// create branch based on master
	testCatalogerBranch(t, ctx, c, repository, "branch1", "master")

	// add new file
	const newFilename = "/file5"
	testCatalogerCreateEntry(t, ctx, c, repository, "master", newFilename, nil, "")

	// delete committed file
	const delFilename = "/file1"
	testutil.MustDo(t, "delete committed file on master",
		c.DeleteEntry(ctx, repository, "master", delFilename))

	// change/override committed file
	const overFilename = "/file2"
	testCatalogerCreateEntry(t, ctx, c, repository, "master", overFilename, nil, "seed1")

	// commit changes on master
	_, err = c.Commit(ctx, repository, "master", "second commit to master", "tester", nil)
	testutil.MustDo(t, "second commit to master", err)

	// make other changes
	for i := 0; i < 3; i++ {
		testCatalogerCreateEntry(t, ctx, c, repository, "branch1", "/b2/file"+strconv.Itoa(i), nil, "seed2")
	}
	_, err = c.Commit(ctx, repository, "branch1", "first commit to branch1", "tester", nil)
	testutil.MustDo(t, "first commit on branch1", err)

	// merge should work and grab all the changes from master
	res, err := c.Merge(ctx, repository, "master", "branch1", "tester", "", nil)
	if err != nil {
		t.Fatal("Merge from master to branch1 failed:", err)
	}
	if !IsValidReference(res.Reference) {
		t.Errorf("Merge reference = %s, expected a reference commit number", res.Reference)
	}
	commitLog, err := c.GetCommit(ctx, repository, res.Reference)
	testutil.MustDo(t, "get merge commit reference", err)
	if len(commitLog.Parents) != 2 {
		t.Fatal("merge commit log should have two parents")
	}
	if diff := deep.Equal(res.Summary, map[DifferenceType]int{
		DifferenceTypeRemoved: 1,
		DifferenceTypeChanged: 1,
		DifferenceTypeAdded:   1,
	}); diff != nil {
		t.Fatal("Merge Summary", diff)
	}

	// TODO(barak): enable test after diff between commits is supported
	//differences, _, err := c.Diff(ctx, repository, commitLog.Parents[0], commitLog.Parents[1], -1, "")
	//testutil.MustDo(t, "diff merge changes", err)
	//expectedDifferences := Differences{
	//	Difference{Type: DifferenceTypeRemoved, Path: "/file1"},
	//	Difference{Type: DifferenceTypeChanged, Path: "/file2"},
	//	Difference{Type: DifferenceTypeAdded, Path: "/file5"},
	//}
	//if !differences.Equal(expectedDifferences) {
	//	t.Errorf("Merge differences = %s, expected %s", spew.Sdump(differences), spew.Sdump(expectedDifferences))
	//}

	testVerifyEntries(t, ctx, c, repository, "branch1", []testEntryInfo{
		{Path: newFilename},
		{Path: overFilename, Seed: "seed1"},
		{Path: delFilename, Deleted: true},
		{Path: "/b2/file0", Seed: "seed2"},
		{Path: "/b2/file1", Seed: "seed2"},
		{Path: "/b2/file2", Seed: "seed2"},
	})
}

func TestCataloger_Merge_FromParentThreeBranches(t *testing.T) {
	ctx := context.Background()
	c := testCataloger(t)
	repository := testCatalogerRepo(t, ctx, c, "repo", "master")

	// create 3 files and commit
	commitThreeFiles := func(msg, branch string, offset int) {
		const items = 3
		for i := 0; i < items; i++ {
			testCatalogerCreateEntry(t, ctx, c, repository, branch, "/file"+strconv.Itoa(i+items*offset), nil, "")
		}
		_, err := c.Commit(ctx, repository, branch, msg, "tester", nil)
		testutil.MustDo(t, msg, err)
	}
	// create 3 files and commit on master
	commitThreeFiles("First commit to master", "master", 0)

	// create branch1 based on master with 3 files committed
	testCatalogerBranch(t, ctx, c, repository, "branch1", "master")
	commitThreeFiles("First commit to branch1", "branch1", 1)

	// create branch2 based on branch1 with 3 files committed
	testCatalogerBranch(t, ctx, c, repository, "branch2", "branch1")
	commitThreeFiles("First commit to branch2", "branch2", 2)

	// make changes on master
	const newFilename = "/file555"
	testCatalogerCreateEntry(t, ctx, c, repository, "master", newFilename, nil, "")
	const delFilename = "/file1"
	testutil.MustDo(t, "delete committed file on master",
		c.DeleteEntry(ctx, repository, "master", delFilename))
	const overFilename = "/file2"
	testCatalogerCreateEntry(t, ctx, c, repository, "master", overFilename, nil, "seed1")
	_, err := c.Commit(ctx, repository, "master", "second commit to master", "tester", nil)
	testutil.MustDo(t, "second commit to master", err)

	// merge the above down (from master) to branch1
	_, err = c.Merge(ctx, repository, "master", "branch1", "tester", "", nil)
	testutil.MustDo(t, "Merge changes from master to branch1", err)
	// merge the changes from branch1 to branch2
	res, err := c.Merge(ctx, repository, "branch1", "branch2", "tester", "", nil)
	testutil.MustDo(t, "Merge changes from master to branch1", err)

	// verify valid commit id
	if !IsValidReference(res.Reference) {
		t.Errorf("Merge reference = %s, expected a valid reference", res.Reference)
	}
	commitLog, err := c.GetCommit(ctx, repository, res.Reference)
	testutil.MustDo(t, "get merge commit reference", err)
	if len(commitLog.Parents) != 2 {
		t.Fatal("merge commit log should have two parents")
	}
	if diff := deep.Equal(res.Summary, map[DifferenceType]int{
		DifferenceTypeRemoved: 1,
		DifferenceTypeChanged: 1,
		DifferenceTypeAdded:   1,
	}); diff != nil {
		t.Fatal("Merge Summary", diff)
	}

	// TODO(barak): enable test after diff between commits is supported
	//differences, _, err := c.Diff(ctx, repository, commitLog.Parents[0], commitLog.Parents[1], -1, "")
	//testutil.MustDo(t, "diff merge changes", err)
	//expectedDifferences := Differences{
	//	Difference{Type: DifferenceTypeRemoved, Path: "/file1"},
	//	Difference{Type: DifferenceTypeChanged, Path: "/file2"},
	//	Difference{Type: DifferenceTypeAdded, Path: "/file555"},
	//}
	//if !differences.Equal(expectedDifferences) {
	//	t.Errorf("Merge differences = %s, expected %s", spew.Sdump(differences), spew.Sdump(expectedDifferences))
	//}

	testVerifyEntries(t, ctx, c, repository, "branch2", []testEntryInfo{
		{Path: newFilename},
		{Path: overFilename, Seed: "seed1"},
		{Path: delFilename, Deleted: true},
	})
}

func TestCataloger_Merge_FromChildNoChanges(t *testing.T) {
	ctx := context.Background()
	c := testCataloger(t)
	repository := testCatalogerRepo(t, ctx, c, "repo", "master")

	// create 3 files on master and commit
	for i := 0; i < 3; i++ {
		testCatalogerCreateEntry(t, ctx, c, repository, "master", "/file"+strconv.Itoa(i), nil, "")
	}
	_, err := c.Commit(ctx, repository, "master", "commit to master", "tester", nil)
	testutil.MustDo(t, "commit to master", err)

	// create branch based on master
	testCatalogerBranch(t, ctx, c, repository, "branch1", "master")

	// merge empty branch into master
	res, err := c.Merge(ctx, repository, "branch1", "master", "tester", "", nil)
	expectedErr := ErrNoDifferenceWasFound
	if !errors.Is(err, expectedErr) {
		t.Fatalf("Merge from branch1 to master err=%s, expected=%s", err, expectedErr)
	}
	if res == nil {
		t.Fatal("Merge result is nil, expected to have a diff result")
	} else if res.Reference != "" {
		t.Fatalf("Merge reference = %s, expected none", res.Reference)
	}
}

func TestCataloger_Merge_FromChildChangesOnChild(t *testing.T) {
	ctx := context.Background()
	c := testCataloger(t)
	repository := testCatalogerRepo(t, ctx, c, "repo", "master")

	// create 3 files on master and commit
	for i := 0; i < 3; i++ {
		testCatalogerCreateEntry(t, ctx, c, repository, "master", "/file"+strconv.Itoa(i), nil, "")
	}
	_, err := c.Commit(ctx, repository, "master", "First commit to master", "tester", nil)
	testutil.MustDo(t, "First commit to master", err)

	// create branch based on master
	testCatalogerBranch(t, ctx, c, repository, "branch1", "master")

	// add new file
	const newFilename = "/file5"
	testCatalogerCreateEntry(t, ctx, c, repository, "branch1", newFilename, nil, "")

	// delete committed file
	const delFilename = "/file1"
	testutil.MustDo(t, "delete committed file on master",
		c.DeleteEntry(ctx, repository, "branch1", delFilename))

	// change/override committed file
	const overFilename = "/file2"
	testCatalogerCreateEntry(t, ctx, c, repository, "branch1", overFilename, nil, "seed1")

	// commit changes on child and merge
	_, err = c.Commit(ctx, repository, "branch1", "First commit to branch1", "tester", nil)
	testutil.MustDo(t, "First commit to branch1", err)

	// merge empty branch into master
	res, err := c.Merge(ctx, repository, "branch1", "master", "tester", "", nil)
	if err != nil {
		t.Fatalf("Merge from branch1 to master err=%s, expected none", err)
	}
	if !IsValidReference(res.Reference) {
		t.Fatalf("Merge reference = %s, expected valid reference", res.Reference)
	}
	testVerifyEntries(t, ctx, c, repository, "master", []testEntryInfo{
		{Path: newFilename},
		{Path: overFilename, Seed: "seed1"},
		{Path: delFilename, Deleted: true},
	})

	commitLog, err := c.GetCommit(ctx, repository, res.Reference)
	testutil.MustDo(t, "get merge commit reference", err)
	if len(commitLog.Parents) != 2 {
		t.Fatal("merge commit log should have two parents")
	}
	if diff := deep.Equal(res.Summary, map[DifferenceType]int{
		DifferenceTypeRemoved: 1,
		DifferenceTypeChanged: 1,
		DifferenceTypeAdded:   1,
	}); diff != nil {
		t.Fatal("Merge Summary", diff)
	}
	// TODO(barak): enable test after diff between commits is supported
	//differences, _, err := c.Diff(ctx, repository, commitLog.Parents[0], commitLog.Parents[1], -1, "")
	//testutil.MustDo(t, "diff merge changes", err)
	//expectedDifferences := Differences{
	//	Difference{Type: DifferenceTypeRemoved, Path: "/file1"},
	//	Difference{Type: DifferenceTypeChanged, Path: "/file2"},
	//	Difference{Type: DifferenceTypeAdded, Path: "/file5"},
	//}
	//if !differences.Equal(expectedDifferences) {
	//	t.Fatalf("Merge differences = %s, expected %s", spew.Sdump(differences), spew.Sdump(expectedDifferences))
	//}
}

func TestCataloger_Merge_FromChildThreeBranches(t *testing.T) {
	ctx := context.Background()
	c := testCataloger(t)
	repository := testCatalogerRepo(t, ctx, c, "repo", "master")

	// create 3 files and commit
	commitThreeFiles := func(msg, branch string, offset int) {
		const items = 3
		for i := 0; i < items; i++ {
			testCatalogerCreateEntry(t, ctx, c, repository, branch, "/file"+strconv.Itoa(i+items*offset), nil, "")
		}
		_, err := c.Commit(ctx, repository, branch, msg, "tester", nil)
		testutil.MustDo(t, msg, err)
	}
	// create 3 files and commit on master
	commitThreeFiles("First commit to master", "master", 0)

	// create branch1 based on master with 3 files committed
	testCatalogerBranch(t, ctx, c, repository, "branch1", "master")
	commitThreeFiles("First commit to branch1", "branch1", 1)

	// create branch2 based on branch1 with 3 files committed
	testCatalogerBranch(t, ctx, c, repository, "branch2", "branch1")
	commitThreeFiles("First commit to branch2", "branch2", 2)

	// make changes on branch2
	const newFilename = "/file555"
	testCatalogerCreateEntry(t, ctx, c, repository, "branch2", newFilename, nil, "")
	const delFilename = "/file1"
	testutil.MustDo(t, "delete committed file on master",
		c.DeleteEntry(ctx, repository, "branch2", delFilename))
	const overFilename = "/file2"
	testCatalogerCreateEntry(t, ctx, c, repository, "branch2", overFilename, nil, "seed1")
	_, err := c.Commit(ctx, repository, "branch2", "second commit to branch2", "tester", nil)
	testutil.MustDo(t, "second commit to branch2", err)

	// merge the above up to master (from branch2)
	res, err := c.Merge(ctx, repository, "branch2", "branch1", "tester", "", nil)
	testutil.MustDo(t, "Merge changes from branch2 to branch1", err)

	if !IsValidReference(res.Reference) {
		t.Errorf("Merge reference = %s, expected a valid reference", res.Reference)
	}
	commitLog, err := c.GetCommit(ctx, repository, res.Reference)
	testutil.MustDo(t, "get merge commit reference", err)
	if len(commitLog.Parents) != 2 {
		t.Fatal("merge commit log should have two parents")
	}
	if diff := deep.Equal(res.Summary, map[DifferenceType]int{
		DifferenceTypeRemoved: 1,
		DifferenceTypeChanged: 1,
		DifferenceTypeAdded:   4,
	}); diff != nil {
		t.Fatal("Merge Summary", diff)
	}
	// TODO(barak): enable test after diff between commits is supported
	//differences, _, err := c.Diff(ctx, repository, commitLog.Parents[0], commitLog.Parents[1], -1, "")
	//testutil.MustDo(t, "diff merge changes", err)
	//expectedDifferences := Differences{
	//	Difference{Type: DifferenceTypeChanged, Path: "/file2"},
	//	Difference{Type: DifferenceTypeAdded, Path: "/file555"},
	//	Difference{Type: DifferenceTypeAdded, Path: "/file6"},
	//	Difference{Type: DifferenceTypeAdded, Path: "/file7"},
	//	Difference{Type: DifferenceTypeAdded, Path: "/file8"},
	//	Difference{Type: DifferenceTypeRemoved, Path: "/file1"},
	//}
	//if !differences.Equal(expectedDifferences) {
	//	t.Errorf("Merge differences = %s, expected %s", spew.Sdump(differences), spew.Sdump(expectedDifferences))
	//}

	testVerifyEntries(t, ctx, c, repository, "branch1:HEAD", []testEntryInfo{
		{Path: "/file1", Deleted: true},
		{Path: "/file2", Seed: "seed1"},
		{Path: "/file555"},
		{Path: "/file6"},
		{Path: "/file7"},
		{Path: "/file8"},
	})

	// merge the changes from branch1 to master
	res, err = c.Merge(ctx, repository, "branch1", "master", "tester", "", nil)
	testutil.MustDo(t, "Merge changes from branch1 to master", err)

	// verify valid commit id
	if !IsValidReference(res.Reference) {
		t.Errorf("Merge reference = %s, expected valid reference", res.Reference)
	}
	if diff := deep.Equal(res.Summary, map[DifferenceType]int{
		DifferenceTypeRemoved: 1,
		DifferenceTypeChanged: 1,
		DifferenceTypeAdded:   7,
	}); diff != nil {
		t.Fatal("Merge Summary", diff)
	}
	// TODO(barak): enable test after diff between commits is supported
	//differences, _, err := c.Diff(ctx, repository, "master", "tester", -1, "")
	//testutil.MustDo(t, "diff merge changes", err)
	//expectedDifferences := Differences{
	//	Difference{Type: DifferenceTypeChanged, Path: "/file2"},
	//	Difference{Type: DifferenceTypeAdded, Path: "/file3"},
	//	Difference{Type: DifferenceTypeAdded, Path: "/file4"},
	//	Difference{Type: DifferenceTypeAdded, Path: "/file5"},
	//	Difference{Type: DifferenceTypeAdded, Path: "/file555"},
	//	Difference{Type: DifferenceTypeAdded, Path: "/file6"},
	//	Difference{Type: DifferenceTypeAdded, Path: "/file7"},
	//	Difference{Type: DifferenceTypeAdded, Path: "/file8"},
	//	Difference{Type: DifferenceTypeRemoved, Path: "/file1"},
	//}
	//if !differences.Equal(expectedDifferences) {
	//	t.Errorf("Merge differences = %s, expected %s", spew.Sdump(differences), spew.Sdump(expectedDifferences))
	//}

	testVerifyEntries(t, ctx, c, repository, "master", []testEntryInfo{
		{Path: "/file1", Deleted: true},
		{Path: "/file2", Seed: "seed1"},
		{Path: "/file3"},
		{Path: "/file4"},
		{Path: "/file555"},
		{Path: "/file6"},
		{Path: "/file7"},
		{Path: "/file8"},
	})
}

func TestCataloger_Merge_FromChildNewDelSameEntry(t *testing.T) {
	ctx := context.Background()
	c := testCataloger(t)
	repository := testCatalogerRepo(t, ctx, c, "repo", "master")
	testCatalogerBranch(t, ctx, c, repository, "branch1", "master")

	// create new file and commit to branch
	testCatalogerCreateEntry(t, ctx, c, repository, "branch1", "/file0", nil, "")
	_, err := c.Commit(ctx, repository, "branch1", "Add new file", "tester", nil)
	testutil.MustDo(t, "add new file to branch", err)

	// merge branch to master
	res, err := c.Merge(ctx, repository, "branch1", "master", "tester", "", nil)
	if err != nil {
		t.Fatalf("Merge from branch1 to master err=%s, expected none", err)
	}
	if !IsValidReference(res.Reference) {
		t.Fatalf("Merge reference = %s, expected valid reference", res.Reference)
	}
	testVerifyEntries(t, ctx, c, repository, "master", []testEntryInfo{{Path: "/file0"}})
	commitLog, err := c.GetCommit(ctx, repository, res.Reference)
	testutil.MustDo(t, "get merge commit reference", err)
	if len(commitLog.Parents) != 2 {
		t.Fatal("merge commit log should have two parents")
	}
	if diff := deep.Equal(res.Summary, map[DifferenceType]int{
		DifferenceTypeAdded: 1,
	}); diff != nil {
		t.Fatal("Merge Summary", diff)
	}
	// TODO(barak): enable test after diff between commits is supported
	//expectedDifferences := Differences{
	//	Difference{Type: DifferenceTypeAdded, Path: "/file0"},
	//}
	//differences, _, err := c.Diff(ctx, repository, commitLog.Parents[0], commitLog.Parents[1], -1, "")
	//testutil.MustDo(t, "diff merge changes", err)
	//if !differences.Equal(expectedDifferences) {
	//	t.Fatalf("Merge differences = %s, expected %s", spew.Sdump(differences), spew.Sdump(expectedDifferences))
	//}

	// delete file on branch and commit
	testutil.MustDo(t, "Delete file0 from branch",
		c.DeleteEntry(ctx, repository, "branch1", "/file0"))
	_, err = c.Commit(ctx, repository, "branch1", "Delete the file", "tester", nil)
	testutil.MustDo(t, "Commit with deleted file", err)

	// merge branch to master
	res, err = c.Merge(ctx, repository, "branch1", "master", "tester", "", nil)
	if err != nil {
		t.Fatalf("Merge from branch1 to master err=%s, expected none", err)
	}
	if !IsValidReference(res.Reference) {
		t.Fatalf("Merge reference = %s, expected valid reference", res.Reference)
	}
	testVerifyEntries(t, ctx, c, repository, "master", []testEntryInfo{{Path: "/file0", Deleted: true}})
	commitLog, err = c.GetCommit(ctx, repository, res.Reference)
	testutil.MustDo(t, "get merge commit reference", err)
	if len(commitLog.Parents) != 2 {
		t.Fatal("merge commit log should have two parents")
	}
	if diff := deep.Equal(res.Summary, map[DifferenceType]int{
		DifferenceTypeRemoved: 1,
	}); diff != nil {
		t.Fatal("Merge Summary", diff)
	}
	// TODO(barak): enable test after diff between commits is supported
	//expectedDifferences = Differences{
	//	Difference{Type: DifferenceTypeRemoved, Path: "/file0"},
	//}
	//differences, _, err := c.Diff(ctx, repository, commitLog.Parents[0], commitLog.Parents[1], -1, "")
	//testutil.MustDo(t, "diff merge changes", err)
	//if !differences.Equal(expectedDifferences) {
	//	t.Fatalf("Merge differences = %s, expected %s", spew.Sdump(differences), spew.Sdump(expectedDifferences))
	//}
	//if !differences.Equal(expectedDifferences) {
	//	t.Fatalf("Merge differences = %s, expected %s", spew.Sdump(differences), spew.Sdump(expectedDifferences))
	//}
}

func TestCataloger_Merge_FromChildNewEntrySameEntry(t *testing.T) {
	ctx := context.Background()
	c := testCataloger(t)
	repository := testCatalogerRepo(t, ctx, c, "repo", "master")
	testCatalogerBranch(t, ctx, c, repository, "branch1", "master")

	// create new file and commit to branch
	testCatalogerCreateEntry(t, ctx, c, repository, "branch1", "/file0", nil, "")
	_, err := c.Commit(ctx, repository, "branch1", "Add new file", "tester", nil)
	testutil.MustDo(t, "add new file to branch", err)

	// merge branch to master
	res, err := c.Merge(ctx, repository, "branch1", "master", "tester", "", nil)
	if err != nil {
		t.Fatalf("Merge from branch1 to master err=%s, expected none", err)
	}
	if !IsValidReference(res.Reference) {
		t.Fatalf("Merge reference = %s, expected valid reference", res.Reference)
	}
	testVerifyEntries(t, ctx, c, repository, "master", []testEntryInfo{{Path: "/file0"}})

	commitLog, err := c.GetCommit(ctx, repository, res.Reference)
	testutil.MustDo(t, "get merge commit reference", err)
	if len(commitLog.Parents) != 2 {
		t.Fatal("merge commit log should have two parents")
	}
	if diff := deep.Equal(res.Summary, map[DifferenceType]int{
		DifferenceTypeAdded: 1,
	}); diff != nil {
		t.Fatal("Merge Summary", diff)
	}
	// TODO(barak): enable test after diff between commits is supported
	//expectedDifferences := Differences{
	//	Difference{Type: DifferenceTypeAdded, Path: "/file0"},
	//}
	//differences, _, err := c.Diff(ctx, repository, commitLog.Parents[0], commitLog.Parents[1], -1, "")
	//testutil.MustDo(t, "diff merge changes", err)
	//if !differences.Equal(expectedDifferences) {
	//	t.Fatalf("Merge differences = %s, expected %s", spew.Sdump(differences), spew.Sdump(expectedDifferences))
	//}

	// create same file and commit to branch
	testCatalogerCreateEntry(t, ctx, c, repository, "branch1", "/file0", nil, "")
	_, err = c.Commit(ctx, repository, "branch1", "Add same file", "tester", nil)
	testutil.MustDo(t, "add same file to branch", err)

	// merge branch to master
	res, err = c.Merge(ctx, repository, "branch1", "master", "tester", "", nil)
	if err != nil {
		t.Fatalf("Merge from branch1 to master err=%s, expected none", err)
	}
	if !IsValidReference(res.Reference) {
		t.Fatalf("Merge reference = %s, expected valid reference", res.Reference)
	}
	commitLog, err = c.GetCommit(ctx, repository, res.Reference)
	testutil.MustDo(t, "get merge commit reference", err)
	if len(commitLog.Parents) != 2 {
		t.Fatal("merge commit log should have two parents")
	}
	if diff := deep.Equal(res.Summary, map[DifferenceType]int{}); diff != nil {
		t.Fatal("Merge Summary", diff)
	}
	// TODO(barak): enable test after diff between commits is supported
	//expectedDifferences = Differences{}
	//differences, _, err := c.Diff(ctx, repository, commitLog.Parents[0], commitLog.Parents[1], -1, "")
	//testutil.MustDo(t, "diff merge changes", err)
	//if !differences.Equal(expectedDifferences) {
	//	t.Fatalf("Merge differences = %s, expected %s", spew.Sdump(differences), spew.Sdump(expectedDifferences))
	//}
}

func TestCataloger_Merge_FromChildDelModifyGrandparentFiles(t *testing.T) {
	ctx := context.Background()
	c := testCataloger(t)
	repository := testCatalogerRepo(t, ctx, c, "repo", "master")

	// create new file and commit to branch
	testCatalogerCreateEntry(t, ctx, c, repository, "master", "/file0", nil, "")
	testCatalogerCreateEntry(t, ctx, c, repository, "master", "/file1", nil, "")
	_, err := c.Commit(ctx, repository, "master", "Add new files", "tester", nil)
	testutil.MustDo(t, "add new files to master", err)

	// create branches
	testCatalogerBranch(t, ctx, c, repository, "branch1", "master")
	testCatalogerBranch(t, ctx, c, repository, "branch2", "branch1")

	// delete and change files committed on master in branch2
	testutil.MustDo(t, "Delete /file0 from master on branch2",
		c.DeleteEntry(ctx, repository, "branch2", "/file0"))
	testCatalogerCreateEntry(t, ctx, c, repository, "branch2", "/file1", nil, "seed1")
	_, err = c.Commit(ctx, repository, "branch2", "Delete the file", "tester", nil)
	testutil.MustDo(t, "Commit with deleted file", err)

	// merge changes from branch2 to branch1
	res, err := c.Merge(ctx, repository, "branch2", "branch1", "tester", "", nil)
	if err != nil {
		t.Fatalf("Merge from branch2 to branch1 err=%s, expected none", err)
	}
	if !IsValidReference(res.Reference) {
		t.Fatalf("Merge reference = %s, expected valid reference", res.Reference)
	}
	// verify that the file is deleted (tombstone)
	testVerifyEntries(t, ctx, c, repository, "branch1", []testEntryInfo{
		{Path: "/file0", Deleted: true},
		{Path: "/file1", Seed: "seed1"},
	})
	commitLog, err := c.GetCommit(ctx, repository, res.Reference)
	testutil.MustDo(t, "get merge commit reference", err)
	if len(commitLog.Parents) != 2 {
		t.Fatal("merge commit log should have two parents")
	}
	if diff := deep.Equal(res.Summary, map[DifferenceType]int{
		DifferenceTypeRemoved: 1,
		DifferenceTypeChanged: 1,
	}); diff != nil {
		t.Fatal("Merge Summary", diff)
	}
	// TODO(barak): enable test after diff between commits is supported
	//expectedDifferences := Differences{
	//	Difference{Type: DifferenceTypeRemoved, Path: "/file0"},
	//	Difference{Type: DifferenceTypeChanged, Path: "/file1"},
	//}
	//differences, _, err := c.Diff(ctx, repository, commitLog.Parents[0], commitLog.Parents[1], -1, "")
	//testutil.MustDo(t, "diff merge changes", err)
	//if !differences.Equal(expectedDifferences) {
	//	t.Fatalf("Merge differences = %s, expected %s", spew.Sdump(differences), spew.Sdump(expectedDifferences))
	//}
}

func TestCataloger_Merge_FromChildConflicts(t *testing.T) {
	ctx := context.Background()
	c := testCataloger(t)
	repository := testCatalogerRepo(t, ctx, c, "repo", "master")

	// create new file and commit to branch
	testCatalogerCreateEntry(t, ctx, c, repository, "master", "/file0", nil, "seed0")
	_, err := c.Commit(ctx, repository, "master", "Add new files", "tester", nil)
	testutil.MustDo(t, "add new files to master", err)

	// branch and modify the file
	testCatalogerBranch(t, ctx, c, repository, "branch1", "master")
	testCatalogerCreateEntry(t, ctx, c, repository, "branch1", "/file0", nil, "seed1")
	_, err = c.Commit(ctx, repository, "branch1", "Modify the file", "tester", nil)
	testutil.MustDo(t, "modify /file0 on branch1", err)

	// modify the file on master
	testCatalogerCreateEntry(t, ctx, c, repository, "master", "/file0", nil, "seed3")
	_, err = c.Commit(ctx, repository, "master", "Modify the file (master)", "tester", nil)
	testutil.MustDo(t, "modify /file0 on master", err)

	// merge changes from branch to master should find the conflict
	res, err := c.Merge(ctx, repository, "branch1", "master", "tester", "", nil)
	if !errors.Is(err, ErrConflictFound) {
		t.Fatalf("Merge from branch1 to master err=%s, expected conflict", err)
	}
	if res == nil {
		t.Fatal("Merge result is nil, expected to have value in case of conflict")
	} else if res.Reference != "" {
		t.Fatalf("Merge reference = %s, expected none", res.Reference)
	}
	if diff := deep.Equal(res.Summary, map[DifferenceType]int{
		DifferenceTypeConflict: 1,
	}); diff != nil {
		t.Fatal("Merge Summary", diff)
	}
	// TODO(barak): enable test after diff between commits is supported
	//expectedDifferences := Differences{
	//	Difference{Type: DifferenceTypeConflict, Path: "/file0"},
	//}
	//commitLog, err := c.GetCommit(ctx, repository, reference)
	//testutil.MustDo(t, "get merge commit reference", err)
	//if len(commitLog.Parents) != 2 {
	//	t.Fatal("merge commit log should have two parents")
	//}
	//differences, _, err := c.Diff(ctx, repository, commitLog.Parents[0], commitLog.Parents[1], -1, "")
	//testutil.MustDo(t, "diff merge changes", err)
	//if !differences.Equal(expectedDifferences) {
	//	t.Fatalf("Merge differences = %s, expected %s", spew.Sdump(differences), spew.Sdump(expectedDifferences))
	//}
}

func TestCataloger_Merge_FromParentThreeBranchesExtended1(t *testing.T) {
	ctx := context.Background()
	c := testCataloger(t)
	repository := testCatalogerRepo(t, ctx, c, "repo", "master")

	// create 3 files and commit
	commitThreeFiles := func(msg, branch string, offset int) {
		const items = 3
		for i := 0; i < items; i++ {
			testCatalogerCreateEntry(t, ctx, c, repository, branch, "/file"+strconv.Itoa(i+items*offset), nil, "")
		}
		_, err := c.Commit(ctx, repository, branch, msg, "tester", nil)
		testutil.MustDo(t, msg, err)
	}
	// create 3 files and commit on master
	commitThreeFiles("First commit to master", "master", 0)

	// create branch1 based on master with 3 files committed
	testCatalogerBranch(t, ctx, c, repository, "branch1", "master")
	commitThreeFiles("First commit to branch1", "branch1", 1)

	// create branch2 based on branch1 with 3 files committed
	testCatalogerBranch(t, ctx, c, repository, "branch2", "branch1")
	commitThreeFiles("First commit to branch2", "branch2", 2)

	// make changes on master
	const newFilename = "/file555"
	testCatalogerCreateEntry(t, ctx, c, repository, "master", newFilename, nil, "")
	const delFilename = "/file1"
	testutil.MustDo(t, "delete committed file on master",
		c.DeleteEntry(ctx, repository, "master", delFilename))
	const overFilename = "/file2"
	testCatalogerCreateEntry(t, ctx, c, repository, "master", overFilename, nil, "seed1")
	_, err := c.Commit(ctx, repository, "master", "second commit to master", "tester", nil)
	testutil.MustDo(t, "second commit to master", err)

	// merge the above down (from master) to branch1
	_, err = c.Merge(ctx, repository, "master", "branch1", "tester", "", nil)
	testutil.MustDo(t, "Merge changes from master to branch1", err)
	// merge the changes from branch1 to branch2
	res, err := c.Merge(ctx, repository, "branch1", "branch2", "tester", "", nil)
	testutil.MustDo(t, "Merge changes from master to branch1", err)

	// verify valid commit id
	if !IsValidReference(res.Reference) {
		t.Errorf("Merge reference = %s, expected a valid reference", res.Reference)
	}
	commitLog, err := c.GetCommit(ctx, repository, res.Reference)
	testutil.MustDo(t, "get merge commit reference", err)
	if len(commitLog.Parents) != 2 {
		t.Fatal("merge commit log should have two parents")
	}
	if diff := deep.Equal(res.Summary, map[DifferenceType]int{
		DifferenceTypeRemoved: 1,
		DifferenceTypeChanged: 1,
		DifferenceTypeAdded:   1,
	}); diff != nil {
		t.Fatal("Merge Summary", diff)
	}
	// TODO(barak): enable test after diff between commits is supported
	//expectedDifferences := Differences{
	//	Difference{Type: DifferenceTypeRemoved, Path: "/file1"},
	//	Difference{Type: DifferenceTypeChanged, Path: "/file2"},
	//	Difference{Type: DifferenceTypeAdded, Path: "/file555"},
	//}
	//differences, _, err := c.Diff(ctx, repository, commitLog.Parents[0], commitLog.Parents[1], -1, "")
	//testutil.MustDo(t, "diff merge changes", err)
	//if !differences.Equal(expectedDifferences) {
	//	t.Errorf("Merge differences = %s, expected %s", spew.Sdump(differences), spew.Sdump(expectedDifferences))
	//}

	testVerifyEntries(t, ctx, c, repository, "branch2", []testEntryInfo{
		{Path: newFilename},
		{Path: overFilename, Seed: "seed1"},
		{Path: delFilename, Deleted: true},
	})
	// test that an object deleted at master becomes deleted at branch2 only after merges from both parents
	testutil.MustDo(t, "delete committed file on master",
		c.DeleteEntry(ctx, repository, "master", "/file0"))
	_, err = c.Commit(ctx, repository, "master", "commit file0 deletion", "tester", nil)
	testutil.Must(t, err)

	testCatalogerGetEntry(t, ctx, c, repository, "branch2", "/file0", true)
	testCatalogerGetEntry(t, ctx, c, repository, "branch1", "/file0", true)
	testCatalogerGetEntry(t, ctx, c, repository, "master", "/file0", false)

	_, err = c.Merge(ctx, repository, "master", "branch1", "tester", "", nil)
	testutil.MustDo(t, "merge to master to branch1", err)

	testCatalogerGetEntry(t, ctx, c, repository, "branch2", "/file0", true)
	testCatalogerGetEntry(t, ctx, c, repository, "branch1", "/file0", false)
	testCatalogerGetEntry(t, ctx, c, repository, "master", "/file0", false)

	_, err = c.Merge(ctx, repository, "branch1", "branch2", "tester", "", nil)
	testutil.MustDo(t, "merge branch1 to branch2", err)

	testCatalogerGetEntry(t, ctx, c, repository, "branch2", "/file0", false)
	testCatalogerGetEntry(t, ctx, c, repository, "branch1", "/file0", false)
	testCatalogerGetEntry(t, ctx, c, repository, "master", "/file0", false)

	// test that the same object with the same name does not create a conflict in child to parent , and is not a change

	testCatalogerCreateEntry(t, ctx, c, repository, "branch2", "/file0", nil, "seed1")
	_, _ = c.Commit(ctx, repository, "branch2", "commit file0 creation", "tester", nil)
	testCatalogerCreateEntry(t, ctx, c, repository, "master", "/file0", nil, "seed1")
	_, _ = c.Commit(ctx, repository, "master", "commit file0 creation", "tester", nil)
	res, err = c.Merge(ctx, repository, "master", "branch1", "tester", "", nil)
	testutil.MustDo(t, "merge master to branch1", err)
	if res.Reference == "" {
		t.Fatal("No merge reference")
	}
	commitLog, err = c.GetCommit(ctx, repository, res.Reference)
	testutil.MustDo(t, "get merge commit reference", err)
	if len(commitLog.Parents) != 2 {
		t.Fatal("merge commit log should have two parents")
	}
	if diff := deep.Equal(res.Summary, map[DifferenceType]int{
		DifferenceTypeAdded: 1,
	}); diff != nil {
		t.Fatal("Merge Summary", diff)
	}
	// TODO(barak): enable test after diff between commits is supported
	//expectedDifferences = Differences{
	//	Difference{Type: DifferenceTypeAdded, Path: "/file0"},
	//}
	//differences, _, err = c.Diff(ctx, repository, commitLog.Parents[0], commitLog.Parents[1], -1, "")
	//testutil.MustDo(t, "diff merge changes", err)
	//if !differences.Equal(expectedDifferences) {
	//	t.Errorf("Merge differences = %s, expected %s", spew.Sdump(differences), spew.Sdump(expectedDifferences))
	//}
	res, err = c.Merge(ctx, repository, "branch1", "branch2", "tester", "", nil)
	testutil.MustDo(t, "merge branch1 to branch2", err)
	if res.Reference == "" {
		t.Fatal("No merge results")
	}
	commitLog, err = c.GetCommit(ctx, repository, res.Reference)
	testutil.MustDo(t, "get merge commit reference", err)
	if len(commitLog.Parents) != 2 {
		t.Fatal("merge commit log should have two parents")
	}
	if diff := deep.Equal(res.Summary, map[DifferenceType]int{}); diff != nil {
		t.Fatal("Merge Summary", diff)
	}
	// TODO(barak): enable test after diff between commits is supported
	//differences, _, err = c.Diff(ctx, repository, commitLog.Parents[0], commitLog.Parents[1], -1, "")
	//testutil.MustDo(t, "diff merge changes", err)
	//if len(differences) != 0 {
	//	t.Errorf("unexpected Merge differences = %s", spew.Sdump(differences))
	//}

	// deletion in master will force  physically delete in grandchild
	testutil.MustDo(t, "delete committed file on master",
		c.DeleteEntry(ctx, repository, "master", "/file0"))
	_, err = c.Commit(ctx, repository, "master", "commit file0 deletion", "tester", nil)
	testutil.MustDo(t, "commit file0 delete", err)
	res, err = c.Merge(ctx, repository, "master", "branch1", "tester", "bubling /file0 deletion up", nil)
	testutil.MustDo(t, "merge master to branch1", err)
	if res.Reference == "" {
		t.Fatal("No merge reference")
	}

	res, err = c.Merge(ctx, repository, "branch1", "branch2", "tester", "forcing file0 on branch2 to delete", nil)
	testutil.MustDo(t, "merge master to branch1", err)
	if res.Reference == "" {
		t.Fatal("No merge reference")
	}

	commitLog, err = c.GetCommit(ctx, repository, res.Reference)
	testutil.MustDo(t, "get merge commit reference", err)
	if len(commitLog.Parents) != 2 {
		t.Fatal("merge commit log should have two parents")
	}
	// TODO(barak): enable test after diff between commits is supported
	//expectedDifferences = Differences{
	//	Difference{Type: DifferenceTypeRemoved, Path: "/file0"},
	//}
	//differences, _, err = c.Diff(ctx, repository, commitLog.Parents[0], commitLog.Parents[1], -1, "")
	//testutil.MustDo(t, "diff merge changes", err)
	//if !differences.Equal(expectedDifferences) {
	//	t.Errorf("Merge differences = %s, expected %s", spew.Sdump(differences), spew.Sdump(expectedDifferences))
	//}

	//identical entries created in child and grandparent do not create conflict - even when grandparent is uncommitted
	_, err = c.Merge(ctx, repository, "branch2", "branch1", "tester", "empty updates", nil)
	testutil.MustDo(t, "merge branch2 to branch1", err)

	_, err = c.Merge(ctx, repository, "branch1", "master", "tester", "empty updates", nil)
	testutil.MustDo(t, "merge branch1 to master", err)

	testCatalogerCreateEntry(t, ctx, c, repository, "branch2", "/file111", nil, "seed1")
	_, err = c.Commit(ctx, repository, "branch2", "commit file0 creation", "tester", nil)
	testutil.MustDo(t, "commit file0 creation to branch2", err)

	testCatalogerCreateEntry(t, ctx, c, repository, "master", "/file111", nil, "seed1")
	_, err = c.Merge(ctx, repository, "branch2", "branch1", "tester", "pushing /file111 down", nil)
	testutil.MustDo(t, "merge branch2 to branch1", err)

	_, err = c.Merge(ctx, repository, "branch1", "master", "tester", "pushing /file111 down", nil)
	testutil.MustDo(t, "merge branch1 to master", err)

	// push file111 delete
	_, err = c.Merge(ctx, repository, "branch1", "branch2", "tester", "delete /file111 up", nil)
	testutil.Must(t, err)

	testutil.MustDo(t, "delete committed file on branch1",
		c.DeleteEntry(ctx, repository, "branch1", "/file111"))
	_, err = c.Commit(ctx, repository, "branch1", "commit file111 deletion", "tester", nil)
	testutil.MustDo(t, "commit file111 to branch1", err)

	res, err = c.Merge(ctx, repository, "branch1", "branch2", "tester", "delete /file111 up", nil)
	testutil.MustDo(t, "merge branch1 to branch2", err)
	if res.Reference == "" {
		t.Fatal("No merge results")
	}
	commitLog, err = c.GetCommit(ctx, repository, res.Reference)
	testutil.MustDo(t, "get merge commit reference", err)
	if len(commitLog.Parents) != 2 {
		t.Fatal("merge commit log should have two parents")
	}
	if diff := deep.Equal(res.Summary, map[DifferenceType]int{
		DifferenceTypeRemoved: 1,
	}); diff != nil {
		t.Fatal("Merge Summary", diff)
	}
	// TODO(barak): enable test after diff between commits is supported
	//expectedDifferences = Differences{
	//	Difference{Type: DifferenceTypeRemoved, Path: "/file111"},
	//}
	//differences, _, err = c.Diff(ctx, repository, commitLog.Parents[0], commitLog.Parents[1], -1, "")
	//testutil.MustDo(t, "diff merge changes", err)
	//if !differences.Equal(expectedDifferences) {
	//	t.Errorf("Merge differences = %s, expected %s", spew.Sdump(differences), spew.Sdump(expectedDifferences))
	//}

	res, err = c.Merge(ctx, repository, "branch1", "master", "tester", "try delete /file111 . get conflict", nil)
	if !errors.Is(err, ErrConflictFound) {
		t.Fatalf("Expected to get conflict error, got err=%+v", err)
	}
	if res == nil {
		t.Fatal("Expected merge result, got none")
	} else if res.Reference != "" {
		t.Fatalf("Expected empty reference, got %s", res.Reference)
	}
	if diff := deep.Equal(res.Summary, map[DifferenceType]int{
		DifferenceTypeConflict: 1,
	}); diff != nil {
		t.Fatal("Merge Summary", diff)
	}
	// TODO(barak): enable test after diff between commits is supported
	//expectedDifferences = Differences{
	//	Difference{Type: DifferenceTypeConflict, Path: "/file111"},
	//}
	//differences, _, err = c.Diff(ctx, repository, commitLog.Parents[0], commitLog.Parents[1], -1, "")
	//testutil.MustDo(t, "diff merge changes", err)
	//if !differences.Equal(expectedDifferences) {
	//	t.Errorf("Merge differences = %s, expected %s", spew.Sdump(differences), spew.Sdump(expectedDifferences))
	//}
}

func TestCataloger_MergeOverDeletedEntries(t *testing.T) {
	ctx := context.Background()
	c := testCataloger(t)
	// setup a repository with 'master' with a single file, and branch 'b1' that started after the file was committed
	repository := testCatalogerRepo(t, ctx, c, "repository", "master")
	testCatalogerCreateEntry(t, ctx, c, repository, "master", "fileX", nil, "master")
	_, err := c.Commit(ctx, repository, "master", "fileX", "tester", nil)
	testutil.MustDo(t, "commit file first time on master", err)
	_, err = c.CreateBranch(ctx, repository, "b1", "master")
	testutil.MustDo(t, "create branch b1", err)

	// delete file on 'b1', commit and check that we don't get the file on 'b1' branch
	err = c.DeleteEntry(ctx, repository, "b1", "fileX")
	testutil.MustDo(t, "delete file on branch b1", err)
	_, err = c.Commit(ctx, repository, "b1", "fileX", "tester", nil)
	testutil.MustDo(t, "commit file delete on b1", err)
	_, err = c.GetEntry(ctx, repository, "b1", "fileX", GetEntryParams{})
	if !errors.Is(err, ErrEntryNotFound) {
		t.Fatal("expected entry not found, got", err)
	}
<<<<<<< HEAD
	testCatalogerCreateEntry(t, ctx, c, repository, "master", "file_dummy", nil, "master")
	_, err = c.Commit(ctx, repository, "master", "file_dummy", "tester", nil)
	testutil.MustDo(t, "commit file_dummy on master", err)
	_, err = c.Merge(ctx, repository, "master", "b1", "tester", "merge changes from master to b1", nil)
	testutil.MustDo(t, "merge master to b1", err)
=======
	_, err = c.Merge(ctx, repository, "master", "b1", "tester", "merge changes from master to b1 part 2", nil)
	testutil.MustDo(t, "merge master to b1 part 2", err)
>>>>>>> 13702aaa

	// create and commit the same file, different content, on 'master', merge to 'b1' and check that we get the file on 'b1'
	testCatalogerCreateEntry(t, ctx, c, repository, "master", "fileX", nil, "master2")
	_, err = c.Commit(ctx, repository, "master", "fileX", "tester", nil)
	_, err = c.Merge(ctx, repository, "master", "b1", "tester", "merge changes from master to b1", nil)
	testutil.MustDo(t, "merge master to b1", err)
	ent, err := c.GetEntry(ctx, repository, "b1", "fileX", GetEntryParams{})
	testutil.MustDo(t, "get entry again from b1", err)
	expectedChecksum := testCreateEntryCalcChecksum("fileX", "master2")
	if ent.Checksum != expectedChecksum {
		t.Fatalf("Get file checksum after merge=%s, expected %s", ent.Checksum, expectedChecksum)
	}
}<|MERGE_RESOLUTION|>--- conflicted
+++ resolved
@@ -1084,7 +1084,7 @@
 func TestCataloger_MergeOverDeletedEntries(t *testing.T) {
 	ctx := context.Background()
 	c := testCataloger(t)
-	// setup a repository with 'master' with a single file, and branch 'b1' that started after the file was committed
+	// setup a report with 'master' with a single file, and branch 'b1' that started after the file was committed
 	repository := testCatalogerRepo(t, ctx, c, "repository", "master")
 	testCatalogerCreateEntry(t, ctx, c, repository, "master", "fileX", nil, "master")
 	_, err := c.Commit(ctx, repository, "master", "fileX", "tester", nil)
@@ -1101,16 +1101,11 @@
 	if !errors.Is(err, ErrEntryNotFound) {
 		t.Fatal("expected entry not found, got", err)
 	}
-<<<<<<< HEAD
 	testCatalogerCreateEntry(t, ctx, c, repository, "master", "file_dummy", nil, "master")
 	_, err = c.Commit(ctx, repository, "master", "file_dummy", "tester", nil)
 	testutil.MustDo(t, "commit file_dummy on master", err)
-	_, err = c.Merge(ctx, repository, "master", "b1", "tester", "merge changes from master to b1", nil)
-	testutil.MustDo(t, "merge master to b1", err)
-=======
 	_, err = c.Merge(ctx, repository, "master", "b1", "tester", "merge changes from master to b1 part 2", nil)
 	testutil.MustDo(t, "merge master to b1 part 2", err)
->>>>>>> 13702aaa
 
 	// create and commit the same file, different content, on 'master', merge to 'b1' and check that we get the file on 'b1'
 	testCatalogerCreateEntry(t, ctx, c, repository, "master", "fileX", nil, "master2")
