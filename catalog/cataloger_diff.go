--- conflicted
+++ resolved
@@ -10,25 +10,12 @@
 	"github.com/treeverse/lakefs/logging"
 )
 
-<<<<<<< HEAD
-type DiffTypeCount struct {
-	DiffType int `db:"diff_type"`
-	Count    int `db:"count"`
-}
-
-const (
-	diffResultsTableName = "catalog_diff_results"
-	DiffLimitFactor      = 1.5
-)
-
-=======
 const (
 	DiffMaxLimit = 1000
 
 	diffResultsTableName = "catalog_diff_results"
 )
 
->>>>>>> 060de791
 func (c *cataloger) Diff(ctx context.Context, repository string, leftBranch string, rightBranch string, limit int, after string) (Differences, bool, error) {
 	if err := Validate(ValidateFields{
 		{Name: "repository", IsValid: ValidateRepositoryName(repository)},
@@ -36,13 +23,10 @@
 		{Name: "rightBranch", IsValid: ValidateBranchName(rightBranch)},
 	}); err != nil {
 		return nil, false, err
-<<<<<<< HEAD
-=======
 	}
 
 	if limit < 0 || limit > DiffMaxLimit {
 		limit = DiffMaxLimit
->>>>>>> 060de791
 	}
 	res, err := c.db.Transact(func(tx db.Tx) (interface{}, error) {
 		leftID, err := c.getBranchIDCache(tx, repository, leftBranch)
@@ -53,19 +37,11 @@
 		if err != nil {
 			return nil, fmt.Errorf("right branch: %w", err)
 		}
-<<<<<<< HEAD
-		err = c.doDiff(tx, leftID, rightID, limit+1, after)
+		err = c.doDiff(tx, leftID, rightID)
 		if err != nil {
 			return nil, err
 		}
-		return getDiffDifferences(tx)
-=======
-		err = c.doDiff(tx, leftID, rightID)
-		if err != nil {
-			return nil, err
-		}
 		return getDiffDifferences(tx, limit+1, after)
->>>>>>> 060de791
 	}, c.txOpts(ctx)...)
 	if err != nil {
 		return nil, false, err
@@ -75,30 +51,22 @@
 	return differences, hasMore, nil
 }
 
-<<<<<<< HEAD
-func (c *cataloger) doDiff(tx db.Tx, leftID, rightID int64, limit int, after string) error {
-=======
 func (c *cataloger) doDiff(tx db.Tx, leftID, rightID int64) error {
->>>>>>> 060de791
 	relation, err := getBranchesRelationType(tx, leftID, rightID)
 	if err != nil {
 		return err
 	}
-	return c.doDiffByRelation(tx, relation, leftID, rightID, limit, after)
-}
-
-<<<<<<< HEAD
-func (c *cataloger) doDiffByRelation(tx db.Tx, relation RelationType, leftID, rightID int64, limit int, after string) error {
-=======
+	return c.doDiffByRelation(tx, relation, leftID, rightID)
+}
+
 func (c *cataloger) doDiffByRelation(tx db.Tx, relation RelationType, leftID, rightID int64) error {
->>>>>>> 060de791
 	switch relation {
 	case RelationTypeFromParent:
-		return c.diffFromParent(tx, leftID, rightID, limit, after)
+		return c.diffFromParent(tx, leftID, rightID)
 	case RelationTypeFromChild:
-		return c.diffFromChild(tx, leftID, rightID, limit, after)
+		return c.diffFromChild(tx, leftID, rightID)
 	case RelationTypeNotDirect:
-		return c.diffNonDirect(tx, leftID, rightID, limit, after)
+		return c.diffNonDirect(tx, leftID, rightID)
 	default:
 		c.log.WithFields(logging.Fields{
 			"relation_type": relation,
@@ -109,16 +77,11 @@
 	}
 }
 
-<<<<<<< HEAD
-func (c *cataloger) getDiffInformation(tx db.Tx) (map[DifferenceType]int, error) {
-	var results []DiffTypeCount
-=======
 func (c *cataloger) getDiffSummary(tx db.Tx) (map[DifferenceType]int, error) {
 	var results []struct {
 		DiffType int `db:"diff_type"`
 		Count    int `db:"count"`
 	}
->>>>>>> 060de791
 	err := tx.Select(&results, "SELECT diff_type, count(diff_type) as count FROM "+diffResultsTableName+" GROUP BY diff_type")
 	if err != nil {
 		return nil, fmt.Errorf("count diff resutls by type: %w", err)
@@ -130,11 +93,7 @@
 	return m, nil
 }
 
-<<<<<<< HEAD
-func (c *cataloger) diffFromParent(tx db.Tx, parentID, childID int64, limit int, after string) error {
-=======
 func (c *cataloger) diffFromParent(tx db.Tx, parentID, childID int64) error {
->>>>>>> 060de791
 	// get the last child commit number of the last parent merge
 	// if there is none - then it is  the first merge
 	var maxChildMerge CommitID
@@ -158,7 +117,7 @@
 	if err != nil {
 		return fmt.Errorf("get child last commit failed: %w", err)
 	}
-	diffFromParentSQL, args, err := sqDiffFromParentV(parentID, childID, maxChildMerge, parentLineage, childLineage, applyFactorToLimit(limit), after).
+	diffFromParentSQL, args, err := sqDiffFromParentV(parentID, childID, maxChildMerge, parentLineage, childLineage).
 		Prefix(`CREATE TEMP TABLE ` + diffResultsTableName + " ON COMMIT DROP AS ").
 		PlaceholderFormat(sq.Dollar).
 		ToSql()
@@ -171,11 +130,7 @@
 	return nil
 }
 
-<<<<<<< HEAD
-func getDiffDifferences(tx db.Tx) (Differences, error) {
-=======
 func getDiffDifferences(tx db.Tx, limit int, after string) (Differences, error) {
->>>>>>> 060de791
 	var result Differences
 	query, args, err := psql.Select("diff_type", "path").
 		From(diffResultsTableName).
@@ -193,17 +148,7 @@
 	return result, nil
 }
 
-<<<<<<< HEAD
-type DiffResultType struct {
-	Result_rows int
-	Last_path   string
-	Total_rows  int
-}
-
-func (c *cataloger) diffFromChild(tx db.Tx, childID, parentID int64, limit int, after string) error {
-=======
 func (c *cataloger) diffFromChild(tx db.Tx, childID, parentID int64) error {
->>>>>>> 060de791
 	// read last merge commit numbers from commit table
 	// if it is the first child-to-parent commit, than those commit numbers are calculated as follows:
 	// the child is 0, as any change in the child was never merged to the parent.
@@ -256,42 +201,6 @@
 	}
 
 	childLineageValues := getLineageAsValues(childLineage, childID, MaxCommitID)
-<<<<<<< HEAD
-	c.createTempTable(tx)
-	var comulativeNumber int
-	for comulativeNumber < limit {
-		effectiveLimit := limit - comulativeNumber
-		mainDiffFromChild := sqDiffFromChildV(parentID, childID, effectiveCommits.ParentEffectiveCommit, effectiveCommits.ChildEffectiveCommit,
-			parentLineage, childLineageValues, applyFactorToLimit(effectiveLimit), after)
-		diffFromChildExpr := mainDiffFromChild.Limit(uint64(effectiveLimit)).OrderBy("path").
-			Prefix("INSERT INTO " + diffResultsTableName + " (").Suffix(")")
-		s := sq.DebugSqlizer(diffFromChildExpr)
-		_ = s
-		diffFromChildSQL, args, err := diffFromChildExpr.PlaceholderFormat(sq.Dollar).
-			ToSql()
-		if err != nil {
-			return fmt.Errorf("diff from child sql: %w", err)
-		}
-		r, err := tx.Exec(diffFromChildSQL, args...)
-		if err != nil {
-			return fmt.Errorf("exec diff from child: %w", err)
-		}
-		n, _ := r.RowsAffected()
-		if n == 0 {
-			return nil
-		}
-		var diffResult DiffResultType
-		countSql := fmt.Sprintf(`select (select count(*) from %s where diff_type != 4) as result_rows, 
-			(select max(path) from %s)as last_path, (select count(*) from %s ) as total_rows`,
-			diffResultsTableName, diffResultsTableName, diffResultsTableName)
-		err = tx.Get(&diffResult, countSql)
-		if err != nil {
-			return fmt.Errorf("failed count diff results: %w", err)
-		}
-
-		comulativeNumber = diffResult.Result_rows
-		after = diffResult.Last_path
-=======
 	mainDiffFromChild := sqDiffFromChildV(parentID, childID, effectiveCommits.ParentEffectiveCommit, effectiveCommits.ChildEffectiveCommit, parentLineage, childLineageValues)
 	diffFromChildSQL, args, err := mainDiffFromChild.
 		Prefix("CREATE TEMP TABLE " + diffResultsTableName + " ON COMMIT DROP AS").
@@ -302,40 +211,14 @@
 	}
 	if _, err := tx.Exec(diffFromChildSQL, args...); err != nil {
 		return fmt.Errorf("exec diff from child: %w", err)
->>>>>>> 060de791
 	}
 	return nil
 }
 
-<<<<<<< HEAD
-func (c *cataloger) diffNonDirect(_ db.Tx, leftID, rightID int64, limit int, after string) error {
-=======
 func (c *cataloger) diffNonDirect(_ db.Tx, leftID, rightID int64) error {
->>>>>>> 060de791
 	c.log.WithFields(logging.Fields{
 		"left_id":  leftID,
 		"right_id": rightID,
 	}).Debug("Diff not direct - feature not supported")
 	return ErrFeatureNotSupported
-<<<<<<< HEAD
-}
-
-func (c *cataloger) createTempTable(tx db.Tx) {
-	sql := "CREATE TEMP TABLE " + diffResultsTableName + `  (
-		    diff_type integer,
-    		path text,
-    		entry_ctid tid,
-			source_branch bigint
-) ON COMMIT DROP `
-	_, err := tx.Exec(sql)
-	if err != nil {
-		panic(err)
-	}
-}
-
-func applyFactorToLimit(limit int) int {
-	return int(float32(limit) * DiffLimitFactor)
-
-=======
->>>>>>> 060de791
 }