--- conflicted
+++ resolved
@@ -85,10 +85,7 @@
 
 type SigAuthenticator interface {
 	Parse() (SigContext, error)
-<<<<<<< HEAD
 	Verify(Credentials, string) error
-=======
-	Verify(Credentials) error
 }
 
 type dummySigContext struct {
@@ -146,5 +143,4 @@
 		return "chained authenticator"
 	}
 	return fmt.Sprintf("%s", c.chosen)
->>>>>>> f04f7548
 }