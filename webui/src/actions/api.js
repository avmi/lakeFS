--- conflicted
+++ resolved
@@ -60,7 +60,6 @@
 }
 
 
-<<<<<<< HEAD
 // actual actions:
 export const auth = {
 
@@ -71,21 +70,12 @@
             body: json({access_key_id: accessKeyId, secret_access_key: secretAccessKey})
         });
 
-=======
-class Authorization {
-    async login(accessKeyId, secretAccessKey) {
-        const response = await apiRequest(  '/authentication',
-            undefined,
-            undefined,
-            {accessKeyId, secretAccessKey});
->>>>>>> add873c7
         if (response.status === 401) {
             throw new Error('invalid credentials');
         }
         if (response.status !== 200) {
             throw new Error('unknown authentication error');
         }
-<<<<<<< HEAD
 
         const userResponse = await apiRequest('/user');
         const body = await userResponse.json();
@@ -99,16 +89,7 @@
         }
     }
 };
-=======
-        const responseJSON = await response.json();
-        return {
-            accessKeyId,
-            secretAccessKey,
-            ...responseJSON.user,
-        };
-    }
-}
->>>>>>> add873c7
+
 
 class Repositories {
 
