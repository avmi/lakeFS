package config

import (
	"fmt"
<<<<<<< HEAD
	"github.com/treeverse/lakefs/block/local"
	"io"
	"io/ioutil"
	"os"
	"os/signal"
	"runtime"
	"strings"
	"syscall"
=======
>>>>>>> ce61f7d2
	"time"

	"github.com/google/uuid"
	"github.com/treeverse/lakefs/stats"

	"github.com/aws/aws-sdk-go/aws"
	"github.com/aws/aws-sdk-go/aws/credentials"
	"github.com/aws/aws-sdk-go/aws/session"
	"github.com/aws/aws-sdk-go/service/s3"
	_ "github.com/jackc/pgx/v4/stdlib"
	"github.com/mitchellh/go-homedir"
	log "github.com/sirupsen/logrus"
	"github.com/spf13/viper"
	"github.com/treeverse/lakefs/block"
	s3a "github.com/treeverse/lakefs/block/s3"
	"github.com/treeverse/lakefs/db"
)

const (
	DefaultDatabaseDriver = "pgx"
	DefaultMetadataDBUri  = "postgres://localhost:5432/postgres?search_path=lakefs_index"
	DefaultAuthDBUri      = "postgres://localhost:5432/postgres?search_path=lakefs_auth"

	DefaultBlockStoreType      = "local"
	DefaultBlockStoreLocalPath = "~/lakefs/data"
	DefaultBlockStoreS3Region  = "us-east-1"

	DefaultS3GatewayListenAddr = "0.0.0.0:8000"
	DefaultS3GatewayDomainName = "s3.local.lakefs.io"
	DefaultS3GatewayRegion     = "us-east-1"

	DefaultAPIListenAddr = "0.0.0.0:8001"

	DefaultStatsEnabled       = true
	DefaultStatsAddr          = "https://stats.treeverse.io"
	DefaultStatsFlushInterval = time.Second * 30
)

type LogrusAWSAdapter struct {
	logger *log.Entry
}

func (l *LogrusAWSAdapter) Log(vars ...interface{}) {
	l.logger.Debug(vars...)
}

type Config struct{}

func NewConfig() *Config {
	setDefaults()
	setupLogger()
	return &Config{}
}

func setDefaults() {
	viper.SetDefault("logging.format", DefaultLoggingFormat)
	viper.SetDefault("logging.level", DefaultLoggingLevel)
	viper.SetDefault("logging.output", DefaultLoggingOutput)

	viper.SetDefault("metadata.db.uri", DefaultMetadataDBUri)

	viper.SetDefault("auth.db.uri", DefaultAuthDBUri)

	viper.SetDefault("blockstore.type", DefaultBlockStoreType)
	viper.SetDefault("blockstore.local.path", DefaultBlockStoreLocalPath)
	viper.SetDefault("blockstore.s3.region", DefaultBlockStoreS3Region)

	viper.SetDefault("gateways.s3.listen_address", DefaultS3GatewayListenAddr)
	viper.SetDefault("gateways.s3.domain_name", DefaultS3GatewayDomainName)
	viper.SetDefault("gateways.s3.region", DefaultS3GatewayRegion)

	viper.SetDefault("api.listen_address", DefaultAPIListenAddr)

	viper.SetDefault("stats.enabled", DefaultStatsEnabled)
	viper.SetDefault("stats.address", DefaultStatsAddr)
	viper.SetDefault("stats.flush_interval", DefaultStatsFlushInterval)
}

func (c *Config) ConnectMetadataDatabase() db.Database {
	db, err := db.ConnectDB(DefaultDatabaseDriver, viper.GetString("metadata.db.uri"))
	if err != nil {
		panic(err)
	}
	return db
}

func (c *Config) ConnectAuthDatabase() db.Database {
	db, err := db.ConnectDB(DefaultDatabaseDriver, viper.GetString("auth.db.uri"))
	if err != nil {
		panic(err)
	}
	return db
}

func (c *Config) buildS3Adapter() block.Adapter {
	cfg := &aws.Config{
		Region: aws.String(viper.GetString("blockstore.s3.region")),
		Logger: &LogrusAWSAdapter{log.WithField("sdk", "aws")},
	}
	if viper.IsSet("blockstore.s3.profile") || viper.IsSet("blockstore.s3.credentials_file") {
		cfg.Credentials = credentials.NewSharedCredentials(
			viper.GetString("blockstore.s3.credentials_file"),
			viper.GetString("blockstore.s3.profile"))
	}
	if viper.IsSet("blockstore.s3.credentials") {
		cfg.Credentials = credentials.NewStaticCredentials(
			viper.GetString("blockstore.s3.credentials.access_key_id"),
			viper.GetString("blockstore.s3.credentials.access_secret_key"),
			viper.GetString("blockstore.s3.credentials.session_token"))
	}

	sess := session.Must(session.NewSession(cfg))
	sess.ClientConfig(s3.ServiceName)
	svc := s3.New(sess)
	adapter := s3a.NewAdapter(svc)
	log.WithFields(log.Fields{
		"type": "s3",
	}).Info("initialized blockstore adapter")
	return adapter
}

func (c *Config) buildLocalAdapter() block.Adapter {
	location := viper.GetString("blockstore.local.path")
	location, err := homedir.Expand(location)
	if err != nil {
		panic(fmt.Errorf("could not parse metadata location URI: %s\n", err))
	}

	adapter, err := local.NewAdapter(location)
	if err != nil {
		panic(fmt.Errorf("got error opening a local block adapter with path %s: %s", location, err))
	}
	log.WithFields(log.Fields{
		"type": "local",
		"path": location,
	}).Info("initialized blockstore adapter")
	return adapter
}

func (c *Config) BuildBlockAdapter() block.Adapter {
	switch viper.GetString("blockstore.type") {
	case "local":
		return c.buildLocalAdapter()
	case "s3":
		return c.buildS3Adapter()
	default:
		panic(fmt.Errorf("%s is not a valid blockstore type, please choose one of \"s3\" or \"local\"",
			viper.GetString("blockstore.type")))
	}
}

func (c *Config) GetAuthEncryptionSecret() string {
	secret := viper.GetString("auth.encrypt.secret_key")
	if len(secret) == 0 {
		panic(fmt.Errorf("auth.encrypt.secret_key cannot be empty. Please set it to a unique, randomly generated value and store it somewhere safe"))
	}
	return secret
}

func (c *Config) GetS3GatewayRegion() string {
	return viper.GetString("gateways.s3.region")
}

func (c *Config) GetS3GatewayListenAddress() string {
	return viper.GetString("gateways.s3.listen_address")
}

func (c *Config) GetS3GatewayDomainName() string {
	return viper.GetString("gateways.s3.domain_name")
}

func (c *Config) GetAPIListenAddress() string {
	return viper.GetString("api.listen_address")
}

func (c *Config) GetStatsEnabled() bool {
	return viper.GetBool("stats.enabled")
}

func (c *Config) GetStatsAddress() string {
	return viper.GetString("stats.address")
}

func (c *Config) GetStatsFlushInterval() time.Duration {
	return viper.GetDuration("stats.flush_interval")
}

func (c *Config) BuildStats(installationID string) *stats.BufferedCollector {
	sender := stats.NewDummySender()
	if c.GetStatsEnabled() {
		sender = stats.NewHTTPSender(installationID, uuid.New().String(), c.GetStatsAddress(), time.Now)
	}
	return stats.NewBufferedCollector(
		stats.WithSender(sender),
		stats.WithFlushInterval(c.GetStatsFlushInterval()))
}<|MERGE_RESOLUTION|>--- conflicted
+++ resolved
@@ -2,7 +2,6 @@
 
 import (
 	"fmt"
-<<<<<<< HEAD
 	"github.com/treeverse/lakefs/block/local"
 	"io"
 	"io/ioutil"
@@ -11,8 +10,6 @@
 	"runtime"
 	"strings"
 	"syscall"
-=======
->>>>>>> ce61f7d2
 	"time"
 
 	"github.com/google/uuid"
