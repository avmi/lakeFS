--- conflicted
+++ resolved
@@ -1,14 +1,12 @@
 package config
 
 import (
-	"context"
 	"errors"
 	"fmt"
 	"net/url"
 	"strings"
 	"time"
 
-	"cloud.google.com/go/storage"
 	"github.com/aws/aws-sdk-go/aws"
 	"github.com/aws/aws-sdk-go/aws/credentials"
 	"github.com/aws/aws-sdk-go/aws/session"
@@ -18,24 +16,10 @@
 	"github.com/mitchellh/go-homedir"
 	log "github.com/sirupsen/logrus"
 	"github.com/spf13/viper"
-<<<<<<< HEAD
-
 	authparams "github.com/treeverse/lakefs/auth/params"
 	blockparams "github.com/treeverse/lakefs/block/params"
 	dbparams "github.com/treeverse/lakefs/db/params"
-=======
-	"github.com/treeverse/lakefs/auth"
-	"github.com/treeverse/lakefs/block"
-	"github.com/treeverse/lakefs/block/gs"
-	"github.com/treeverse/lakefs/block/local"
-	"github.com/treeverse/lakefs/block/mem"
-	s3a "github.com/treeverse/lakefs/block/s3"
-	"github.com/treeverse/lakefs/block/transient"
-	"github.com/treeverse/lakefs/db"
-	"github.com/treeverse/lakefs/logging"
->>>>>>> 65739fee
 	"github.com/treeverse/lakefs/stats"
-	"google.golang.org/api/option"
 )
 
 const (
@@ -182,45 +166,7 @@
 	if s3ForcePathStyle {
 		cfg = cfg.WithS3ForcePathStyle(true)
 	}
-
 	return cfg
-}
-
-<<<<<<< HEAD
-func (c *Config) GetGCSAwsConfig() *aws.Config {
-	awsConfig := &aws.Config{
-		Region: aws.String(viper.GetString("blockstore.gcs.s3_region")),
-		Logger: &LogrusAWSAdapter{log.WithField("sdk", "aws")},
-	}
-	if viper.IsSet("blockstore.gcs.s3_profile") || viper.IsSet("blockstore.gcs.s3_credentials_file") {
-		awsConfig.Credentials = credentials.NewSharedCredentials(
-			viper.GetString("blockstore.gcs.s3_credentials_file"),
-			viper.GetString("blockstore.gcs.s3_profile"))
-	}
-	if viper.IsSet("blockstore.gcs.s3_credentials.access_key_id") {
-		awsConfig.Credentials = credentials.NewStaticCredentials(
-			viper.GetString("blockstore.gcs.s3_credentials.access_key_id"),
-			viper.GetString("blockstore.gcs.s3_credentials.access_secret_key"),
-			viper.GetString("blockstore.gcs.s3_credentials.session_token"))
-=======
-func (c *Config) GetGSAwsConfig() *aws.Config {
-	cfg := &aws.Config{
-		Region: aws.String(viper.GetString("blockstore.gs.s3_region")),
-		Logger: &LogrusAWSAdapter{log.WithField("sdk", "aws")},
-	}
-	if viper.IsSet("blockstore.gs.s3_profile") || viper.IsSet("blockstore.gs.s3_credentials_file") {
-		cfg.Credentials = credentials.NewSharedCredentials(
-			viper.GetString("blockstore.gs.s3_credentials_file"),
-			viper.GetString("blockstore.gs.s3_profile"))
-	}
-	if viper.IsSet("blockstore.gs.s3_credentials.access_key_id") {
-		cfg.Credentials = credentials.NewStaticCredentials(
-			viper.GetString("blockstore.gs.s3_credentials.access_key_id"),
-			viper.GetString("blockstore.gs.s3_credentials.access_secret_key"),
-			viper.GetString("blockstore.gs.s3_credentials.session_token"))
->>>>>>> 65739fee
-	}
-	return awsConfig
 }
 
 func GetAwsAccessKeyID(awsConfig *aws.Config) (string, error) {
@@ -256,7 +202,6 @@
 	return viper.GetString("blockstore.type")
 }
 
-<<<<<<< HEAD
 func (c *Config) GetBlockAdapterS3Params() (blockparams.S3, error) {
 	cfg := c.GetAwsConfig()
 
@@ -265,24 +210,6 @@
 		StreamingChunkSize:    viper.GetInt("blockstore.s3.streaming_chunk_size"),
 		StreamingChunkTimeout: viper.GetDuration("blockstore.s3.streaming_chunk_timeout"),
 	}, nil
-=======
-func (c *Config) buildGSAdapter() (block.Adapter, error) {
-	var opts []option.ClientOption
-	credfile := viper.GetString("blockstore.gs.credentials_file")
-	if credfile != "" {
-		opts = append(opts, option.WithCredentialsFile(credfile))
-	}
-	ctx := context.Background()
-	client, err := storage.NewClient(ctx, opts...)
-	if err != nil {
-		return nil, err
-	}
-	adapter := gs.NewAdapter(client,
-		gs.WithStreamingChunkSize(viper.GetInt("blockstore.gs.streaming_chunk_size")),
-		gs.WithStreamingChunkTimeout(viper.GetDuration("blockstore.gs.streaming_chunk_timeout")))
-	log.WithFields(log.Fields{"type": "gs"}).Info("initialized blockstore adapter")
-	return adapter, nil
->>>>>>> 65739fee
 }
 
 func (c *Config) GetBlockAdapterLocalParams() (blockparams.Local, error) {
@@ -292,41 +219,7 @@
 		return blockparams.Local{}, fmt.Errorf("could not parse blockstore location URI: %w", err)
 	}
 
-<<<<<<< HEAD
 	return blockparams.Local{Path: path}, err
-=======
-	adapter, err := local.NewAdapter(location)
-	if err != nil {
-		return nil, fmt.Errorf("got error opening a local block adapter with path %s: %w", location, err)
-	}
-	log.WithFields(log.Fields{
-		"type": "local",
-		"path": location,
-	}).Info("initialized blockstore adapter")
-	return adapter, nil
-}
-
-func (c *Config) BuildBlockAdapter() (block.Adapter, error) {
-	blockstore := viper.GetString("blockstore.type")
-	logging.Default().
-		WithField("type", blockstore).
-		Info("initialize blockstore adapter")
-	switch blockstore {
-	case local.BlockstoreType:
-		return c.buildLocalAdapter()
-	case s3a.BlockstoreType:
-		return c.buildS3Adapter()
-	case mem.BlockstoreType, "memory":
-		return mem.New(), nil
-	case transient.BlockstoreType:
-		return transient.New(), nil
-	case gs.BlockstoreType:
-		return c.buildGSAdapter()
-	default:
-		return nil, fmt.Errorf("%w '%s' please choose one of %s",
-			ErrInvalidBlockStoreType, blockstore, []string{local.BlockstoreType, s3a.BlockstoreType, mem.BlockstoreType, transient.BlockstoreType, gs.BlockstoreType})
-	}
->>>>>>> 65739fee
 }
 
 func (c *Config) GetAuthCacheConfig() authparams.ServiceCache {
